#!/usr/bin/env python

from setuptools import setup

setup(name='aw-server',
      version='0.1',
      description='ActivityWatch server',
      author='Erik Bjäreholt',
      author_email='erik@bjareho.lt',
      url='https://github.com/ActivityWatch/aw-server',
      packages=['aw_server'],
<<<<<<< HEAD
      install_requires=['aw-core', 'flask>=0.10', 'flask-restplus>=0.9.2', 'flask-cors>=2.1', 'pymongo>=3.2', 'appdirs==1.4.0', 'python-json-logger>=0.1.5'],
=======
      install_requires=[
          'aw-core',
          'flask>=0.10',
          'flask-restplus>=0.9.2',
          'flask-cors>=2.1',
          'pymongo>=3.2',
          'appdirs==1.4.0',
          'python-json-logger>=0.1.5'
      ],
>>>>>>> 3cd8457d
      dependency_links=[
          'https://github.com/ActivityWatch/aw-core/tarball/master#egg=aw-core'
      ],
      entry_points={
          'console_scripts': ['aw-server = aw_server:main']
      })<|MERGE_RESOLUTION|>--- conflicted
+++ resolved
@@ -9,9 +9,6 @@
       author_email='erik@bjareho.lt',
       url='https://github.com/ActivityWatch/aw-server',
       packages=['aw_server'],
-<<<<<<< HEAD
-      install_requires=['aw-core', 'flask>=0.10', 'flask-restplus>=0.9.2', 'flask-cors>=2.1', 'pymongo>=3.2', 'appdirs==1.4.0', 'python-json-logger>=0.1.5'],
-=======
       install_requires=[
           'aw-core',
           'flask>=0.10',
@@ -21,7 +18,6 @@
           'appdirs==1.4.0',
           'python-json-logger>=0.1.5'
       ],
->>>>>>> 3cd8457d
       dependency_links=[
           'https://github.com/ActivityWatch/aw-core/tarball/master#egg=aw-core'
       ],
